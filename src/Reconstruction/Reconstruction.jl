--- conflicted
+++ resolved
@@ -48,13 +48,9 @@
     elseif recoParams[:reco] == "multiCoil"
         return reconstruction_multiCoil(acqData; recoParams...)
     elseif recoParams[:reco] == "multiCoilMultiEcho"
-<<<<<<< HEAD
         return reconstruction_multiCoilMultiEcho(acqData; recoParams...)
-=======
-        return reconstruction_multiCoilMultiEcho(acqData, reconSize[1:encodingDims], reg, sparseTrafo, weights, L_inv, solvername, senseMaps, normalize, encOps, recoParams)
     elseif recoParams[:reco] == "multiCoilMultiEchoSubspace"
       return reconstruction_multiCoilMultiEcho_subspace(acqData, reconSize[1:encodingDims], reg, sparseTrafo, weights, solvername, senseMaps, normalize, encOps, recoParams)
->>>>>>> c259559e
     else
         @error "reco model $(recoParams[:reco]) not found"
     end
