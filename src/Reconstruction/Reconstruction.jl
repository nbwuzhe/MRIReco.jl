--- conflicted
+++ resolved
@@ -46,13 +46,9 @@
     elseif recoParams[:reco] == "multiCoil"
         return reconstruction_multiCoil(acqData, reconSize[1:encodingDims], reg, sparseTrafo, weights, L_inv, solvername, senseMaps, normalize, encOps, recoParams)
     elseif recoParams[:reco] == "multiCoilMultiEcho"
-<<<<<<< HEAD
-        return reconstruction_multiCoilMultiEcho(acqData, reconSize[1:encodingDims], reg, sparseTrafo, weights, solvername, senseMaps, normalize, encOps, recoParams)
+        return reconstruction_multiCoilMultiEcho(acqData, reconSize[1:encodingDims], reg, sparseTrafo, weights, L_inv, solvername, senseMaps, normalize, encOps, recoParams)
     elseif recoParams[:reco] == "multiCoilMultiEchoSubspace"
       return reconstruction_multiCoilMultiEcho_subspace(acqData, reconSize[1:encodingDims], reg, sparseTrafo, weights, solvername, senseMaps, normalize, encOps, recoParams)
-=======
-        return reconstruction_multiCoilMultiEcho(acqData, reconSize[1:encodingDims], reg, sparseTrafo, weights, L_inv, solvername, senseMaps, normalize, encOps, recoParams)
->>>>>>> 0f33494c
     else
         @error "reco modell $(recoParams[:reco]) not found"
     end
