--- conflicted
+++ resolved
@@ -26,11 +26,7 @@
 Wavelets = "29a6e085-ba6d-5f35-a997-948ac2efa89a"
 
 [compat]
-<<<<<<< HEAD
 Distributions = "0.21, 0.23"
-=======
-Distributions = "0.21"
->>>>>>> 56ca3684
 FFTW = "0.2, 1.0"
 FileIO = "1.2"
 Graphics = "0.4, 1.0"
@@ -45,11 +41,7 @@
 RegularizedLeastSquares = "0.6.2"
 SparsityOperators = "0.1.5"
 StatsBase = "0.32"
-<<<<<<< HEAD
-Unitful = "0.17"
-=======
 Unitful = "0.17, 1.2"
->>>>>>> 56ca3684
 Wavelets = "0.8, 0.9"
 julia = "0.7, 1.0"
 
